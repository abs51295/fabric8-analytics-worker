import pytest

import datetime
import flexmock
from f8a_worker.models import Analysis, Package, Version
from f8a_worker.solver import\
    (get_ecosystem_solver, Dependency,
     PypiDependencyParser, NpmDependencyParser, OSSIndexDependencyParser, NugetDependencyParser,
     GolangDependencyParser, MavenReleasesFetcher, NpmReleasesFetcher, NugetReleasesFetcher,
     F8aReleasesFetcher, GolangReleasesFetcher)


class TestDependencyParser(object):
    @pytest.mark.parametrize('args, expected', [
        (["name 1.0"],
         [Dependency("name", [('>=', '1.0')])]),
        (["name (1.0,)"],
         [Dependency("name", [('>', '1.0')])]),
        (["name [1.0]"],
         [Dependency("name", [('==', '1.0')])]),
        (["name (,1.0]"],
         [Dependency("name", [('<=', '1.0')])]),
        (["name (,1.0)"],
         [Dependency("name", [('<', '1.0')])]),
        (["name [1.0,2.0]"],
         [Dependency("name", [[('>=', '1.0'), ('<=', '2.0')]])]),
        (["name (1.0,2.0)"],
         [Dependency("name", [[('>', '1.0'), ('<', '2.0')]])]),
        (["name [1.0,2.0)"],
         [Dependency("name", [[('>=', '1.0'), ('<', '2.0')]])]),
        (["name (1.0)"],
         []),
    ])
    def test_nuget_dependency_parser_parse(self, args, expected):
        dep_parser = NugetDependencyParser()
        if not expected:
            with pytest.raises(ValueError):
                dep_parser.parse(args)
        else:
            assert dep_parser.parse(args) == expected

    @pytest.mark.parametrize('args, expected', [
        (["github.com/gorilla/mux"],
         [Dependency("github.com/gorilla/mux", "")]),
        (["github.com/gorilla/mux 3f19343c7d9ce75569b952758bd236af94956061"],
         [Dependency("github.com/gorilla/mux", "3f19343c7d9ce75569b952758bd236af94956061")])
    ])
    def test_golang_dependency_parser_parse(self, args, expected):
        dep_parser = GolangDependencyParser()
        assert dep_parser.parse(args) == expected

    @pytest.mark.parametrize('args, expected', [
        (["name >0.6"],
         [Dependency("name", [('>=', '0.7.0')])]),
        (["name ^0.6"],
         [Dependency("name", [[('>=', '0.6.0'), ('<', '0.7.0')]])]),
        (["name >0.6", "node < 1"],
         [Dependency("name", [('>=', '0.7.0')]), Dependency("node", [('<', '1.0.0')])]),
    ])
    def test_npm_dependency_parser_parse(self, args, expected):
        dep_parser = NpmDependencyParser()
        assert dep_parser.parse(args) == expected

    @pytest.mark.parametrize('args, expected', [
        (["name <1.6.17 | (>=2.0.0 <2.0.2)"],
         [Dependency("name", [('<', '1.6.17'), [('>=', '2.0.0'), ('<', '2.0.2')]])]),
    ])
    def test_oss_index_dependency_parser_parse(self, args, expected):
        dep_parser = OSSIndexDependencyParser()
        assert dep_parser.parse(args) == expected

    @pytest.mark.parametrize('args, expected', [
        ([],
         {}),
        ([Dependency("name", [('>=', '0.7.0')])],
         {"name": ">=0.7.0"}),
        ([Dependency("name", [('>=', '0.6.0'), ('<', '0.7.0')])],
         {"name": ">=0.6.0 <0.7.0"}),
        ([Dependency("name", [('>=', '0.7.0')]), Dependency("node", [('<', '1.0.0')])],
         {"name": ">=0.7.0",
          "node": "<1.0.0"}),
    ])
    def test_npm_dependency_parser_compose(self, args, expected):
        dep_parser = NpmDependencyParser()
        assert dep_parser.compose(args) == expected

    @pytest.mark.parametrize('args, expected', [
        ([Dependency("name", [('>=', '0.7.0')])],
         [Dependency("name", [('>=', '0.7.0')])]),
        ([Dependency("name", [('>=', '0.7.0'), ('>=', '0.8.0')])],
         [Dependency("name", [('>=', '0.8.0')])]),
        ([Dependency("name", [('>=', '0.8.0')]),
          Dependency("name", [('>=', '0.13.0')]),
          Dependency("name", [('>=', '0.6.0')])],
         [Dependency("name", [('>=', '0.13.0')])]),
        ([Dependency("name", [('<', '1.7.0')]), Dependency("name", [('<', '1.8.0')])],
         [Dependency("name", [('<', '1.7.0')])]),
    ])
    def test_npm_dependency_parser_restrict_versions(self, args, expected):
        dep_parser = NpmDependencyParser()
        assert dep_parser.restrict_versions(args) == expected

    @pytest.mark.parametrize('args, expected', [
        (["name == 1.0"],
         [Dependency("name", [('==', '1.0')])]),
        (["name >= 1.0, <2.0"],
         [Dependency("name", [[('>=', '1.0'), ('<', '2.0')]])]),
    ])
    def test_pypi_dependency_parser_parse(self, args, expected):
        dep_parser = PypiDependencyParser()
        parsed = dep_parser.parse(args)
        assert parsed[0].name == expected[0].name
        assert set(parsed[0].spec[0]) == set(expected[0].spec[0])


class TestSolver(object):
    SERVE_STATIC_VER = ["1.0.0", "1.0.1", "1.0.2", "1.0.3", "1.0.4",
                        "1.1.0",
                        "1.2.0", "1.2.1", "1.2.2", "1.2.3",
                        "1.3.0", "1.3.1", "1.3.2",
                        "1.4.0", "1.4.1", "1.4.2", "1.4.3", "1.4.4",
                        "1.5.0", "1.5.1", "1.5.2", "1.5.3", "1.5.4",
                        "1.6.0", "1.6.1", "1.6.2", "1.6.3", "1.6.4", "1.6.5",
                        "1.7.0", "1.7.1", "1.7.2",
                        "1.8.0", "1.8.1",
                        "1.9.0", "1.9.1", "1.9.2", "1.9.3",
                        "1.10.0", "1.10.1", "1.10.2", "1.10.3",
                        "1.11.0", "1.11.1", "1.11.2",
                        "1.12.0", "1.12.1"]

    # https://semver.npmjs.com
    @pytest.mark.parametrize('semver_string, expected', [
        ('1.2.3', ['1.2.3']),
        ('<1.0.2', ['1.0.0', '1.0.1']),
        ('<=1.0.1', ['1.0.0', '1.0.1']),
        ('>1.11.5', ['1.12.0', '1.12.1']),
        ('>=1.12.0', ['1.12.0', '1.12.1']),
        ('^1.12', ['1.12.0', '1.12.1']),
        ('~1.5.3', ['1.5.3', '1.5.4']),
        ('1.7.1 - 1.8.0', ['1.7.1', '1.7.2', '1.8.0']),
        ('>1.7.1 <1.8.0', ['1.7.2']),
        ('>=1.7.1 <=1.7.2', ['1.7.1', '1.7.2']),
        ('1.0.0 || 1.2.1 || 1.10.1', ['1.0.0', '1.2.1', '1.10.1']),
        ('<1.0.1 || >1.12.0', ['1.0.0', '1.12.1']),
        ('~1.6.5 || >1.11', ['1.6.5', '1.12.0', '1.12.1']),
        ('>=1.6.5 <1.7.0 || >=1.12.0', ['1.6.5', '1.12.0', '1.12.1']),
        ('<1.0.1 || >=1.7.0 <1.7.2', ['1.0.0', '1.7.0', '1.7.1']),
        ('>=1.1.0 <1.1.3 || >1.7.1 <1.8.0 || ~1.11.2', ['1.1.0', '1.7.2', '1.11.2']),
        ('<1.2.0 >1.2.0 || <1.2.1 >1.2.1', []),
    ])
    def test_npm_solver(self, npm, semver_string, expected):
        solver = get_ecosystem_solver(npm)
        name = 'test_name'
        # mock fetched releases to have predictable results
        flexmock(NpmReleasesFetcher, fetch_releases=(name, self.SERVE_STATIC_VER))
        solver_result = solver.solve([name + ' ' + semver_string], all_versions=True)
        # {'name': ['1.0.0', '1.0.1']}
        assert set(solver_result.get(name, [])) == set(expected)

    @pytest.mark.parametrize('dependencies, expected', [
        ([], {}),
        (['group:artifact 1.2.3'],  # not to be resolved
         {'group:artifact': '1.2.3'}),
        # https://mvnrepository.com/artifact/org.webjars.npm/jquery
        (['foo:bar 6.6.6', 'org.webjars.npm:jquery:: [2.2.0,3.1)'],  # mixed
         {'foo:bar': '6.6.6', 'org.webjars.npm:jquery': '3.0.0'})
    ])
    def test_maven_solver(self, maven, dependencies, expected):
        solver = get_ecosystem_solver(maven)
        solver_result = solver.solve(dependencies)
        assert len(solver_result) == len(dependencies)
        for name, version in solver_result.items():
            assert expected.get(name, '') == version

    def test_pypi_solver(self, pypi):
        solver = get_ecosystem_solver(pypi)
        deps = ['django == 1.9.10',
                'pymongo >=3.0, <3.2.2',
                'six~=1.7.1',
                'requests===2.16.2',
                'click==0.*']
        out = solver.solve(deps)
        assert out == {'django': '1.9.10',
                       'pymongo': '3.2.1',
                       'six': '1.7.3',
                       'requests': '2.16.2',
                       'click': '0.7'}

    def test_rubygems_solver(self, rubygems):
        solver = get_ecosystem_solver(rubygems)
        deps = ['hoe <3.4.0',
                'rake-compiler ~>0.9.2']
        out = solver.solve(deps)
        assert out == {'hoe': '3.3.1',
                       'rake-compiler': '0.9.9'}

    def test_nuget_solver(self, nuget):
        solver = get_ecosystem_solver(nuget)
        deps = ['jQuery [1.4.4, 1.6)',
                'NUnit 3.2.1',
                'NETStandard.Library [1.6.0, )']
        out = solver.solve(deps)
        # nuget resolves to lowest version by default, see
        # https://docs.microsoft.com/en-us/nuget/release-notes/nuget-2.8#-dependencyversion-switch
        assert out == {'jQuery': '1.4.4',
                       'NUnit': '3.2.1',
                       'NETStandard.Library': '1.6.0'}

    @pytest.mark.parametrize('dependencies, expected', [
        ([], {}),
        (['github.com/msrb/mux'],
         {'github.com/msrb/mux': 'bdd5a5a1b0b489d297b73eb62b5f6328df198bfc'}),
        (['github.com/msrb/mux bdd5a5a1b0b489d297b73eb62b5f6328df198bfc'],
         {'github.com/msrb/mux': 'bdd5a5a1b0b489d297b73eb62b5f6328df198bfc'})
    ])
    def test_golang_solver(self, go, dependencies, expected):
        solver = get_ecosystem_solver(go)
        solver_result = solver.solve(dependencies)
        assert len(solver_result) == len(dependencies)
        for name, version in solver_result.items():
            assert expected.get(name, '') == version, '"{}" "{}" "{}"'.format(
                name, version, expected)


class TestFetcher(object):
    @pytest.mark.parametrize('package, expected', [
        ('org.apache.flex.blazeds:flex-messaging-core',
         {'4.7.0', '4.7.1', '4.7.2', '4.7.3'})
    ])
    def test_maven_fetcher(self, maven, package, expected):
        f = MavenReleasesFetcher(maven)
        _, releases = f.fetch_releases(package)
        assert set(releases) >= expected

    @pytest.mark.parametrize('package, expected', [
        ('AjaxControlToolkit',
         {'4.1.60919', '7.1005.0', '17.1.1'}),
        ('Bootstrap',
         {'2.3.2', '3.3.6', '4.0.0-alpha6'}),
        ('log4net',
         {'1.2.10', '2.0.3', '2.0.8'}),
        ('Microsoft.AspNet.Mvc',
         {'5.0.0', '5.2.0', '5.2.3'}),
        ('NUnit',
<<<<<<< HEAD
         {'2.6.4', '3.0.0', '3.7.1'}),
        # Only one not sem-ver-compliant version
        ('System.Data.SQLite',
         {'1.0.106'})
=======
         {'2.6.4', '3.0.0', '3.7.1'})
>>>>>>> 3b2c853a
    ])
    def test_nuget_fetcher(self, nuget, package, expected):
        f = NugetReleasesFetcher(nuget)
        _, releases = f.fetch_releases(package)
        assert set(releases) >= expected

    @pytest.mark.parametrize('package, expected', [
        ('github.com/msrb/mux',
         {'bdd5a5a1b0b489d297b73eb62b5f6328df198bfc'})
    ])
    def test_golang_fetcher(self, go, package, expected):
        f = GolangReleasesFetcher(go)
        _, releases = f.fetch_releases(package)
        assert set(releases) == expected

    def test_f8a_fetcher(self, rdb, npm):
        # create initial dataset
        package = Package(ecosystem=npm, name='f8a')
        rdb.add(package)
        rdb.commit()
        versions = {'0.5.0', '0.5.1', '0.6.0', '0.6.4', '0.7.0', '0.8.0', '0.9.0', '1.0.0', '1.0.5'}
        for v in versions:
            version = Version(package=package, identifier=v)
            rdb.add(version)
            rdb.commit()
            analysis = Analysis(version=version)
            # Fetcher only selects finished analyses
            analysis.finished_at = datetime.datetime.now()
            rdb.add(analysis)
            rdb.commit()

        f = F8aReleasesFetcher(npm, rdb)

        r = f.fetch_releases('f8a')[1]

        # make sure we fetched the same stuff we inserted
        assert set(r) == versions

        # first should be the latest
        assert r.pop() == '1.0.5'

        # try different dependency specs
        s = get_ecosystem_solver(npm, with_fetcher=f)
        assert s.solve(['f8a ^0.5.0'])['f8a'] == '0.5.1'
        assert s.solve(['f8a 0.x.x'])['f8a'] == '0.9.0'
        assert s.solve(['f8a >1.0.0'])['f8a'] == '1.0.5'
        assert s.solve(['f8a ~>0.6.0'])['f8a'] == '0.6.4'

        # check that with `all_versions` we return all the relevant ones
        assert set(s.solve(['f8a >=0.6.0'], all_versions=True)['f8a']) == \
            (versions - {'0.5.0', '0.5.1'})<|MERGE_RESOLUTION|>--- conflicted
+++ resolved
@@ -242,14 +242,7 @@
         ('Microsoft.AspNet.Mvc',
          {'5.0.0', '5.2.0', '5.2.3'}),
         ('NUnit',
-<<<<<<< HEAD
-         {'2.6.4', '3.0.0', '3.7.1'}),
-        # Only one not sem-ver-compliant version
-        ('System.Data.SQLite',
-         {'1.0.106'})
-=======
          {'2.6.4', '3.0.0', '3.7.1'})
->>>>>>> 3b2c853a
     ])
     def test_nuget_fetcher(self, nuget, package, expected):
         f = NugetReleasesFetcher(nuget)
